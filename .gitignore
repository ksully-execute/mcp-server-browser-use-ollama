# Byte-compiled / optimized / DLL files
__pycache__/
*.py[cod]
*$py.class

# C extensions
*.so

# Distribution / packaging
.Python
build/
develop-eggs/
dist/
downloads/
eggs/
.eggs/
lib/
lib64/
parts/
sdist/
var/
wheels/
share/python-wheels/
*.egg-info/
.installed.cfg
*.egg
MANIFEST

# PyInstaller
#  Usually these files are created by PyInstaller.
#  If you are not using PyInstaller, you can remove this section.
*.manifest
*.spec

# Installer logs
pip-log.txt
pip-delete-this-directory.txt

# Unit test / coverage reports
htmlcov/
.tox/
.nox/
.coverage
.coverage.*
.cache
nosetests.xml
coverage.xml
*.cover
*.py,cover
.hypothesis/
.pytest_cache/
cover/

# Translations
*.mo
*.pot

# Django stuff:
*.log
local_settings.py
db.sqlite3
db.sqlite3-journal

# Flask stuff:
instance/
.webassets-cache

# Scrapy stuff:
.scrapy

# Sphinx documentation
docs/_build/

# PyBuilder
target/

# Jupyter Notebook
.ipynb_checkpoints

# IPython
profile_default/
ipython_config.py

# pyenv
.python-version

# pipenv
#   According to pypa/pipenv#598, it is recommended to include Pipfile.lock in version control.
#   However, in case of collaboration, if have platform-specific dependencies, it is better to ignore it.
# Pipfile.lock

# poetry
#   Similar to Pipfile.lock, it is generally recommended to include poetry.lock in version control.
#   For more info, see: https://python-poetry.org/docs/basic-usage/#commit-your-poetrylock-file
# poetry.lock

# pdm
#   Similar to Pipfile.lock, it is generally recommended to include pdm.lock in version control.
# pdm.lock
pdm.toml

# PEP 582; used by PDM, PEP 582 proposes a repository structure to share dependencies across projects.
__pypackages__/

# Celery stuff
celerybeat-schedule
celerybeat.pid

# SageMath parsed files
*.sage.py

# Environments
.env
.venv
env/
venv/
ENV/
env.bak/
venv.bak/

# Spyder project settings
.spyderproject
.spyproject

# Rope project settings
.ropeproject

# mkdocs documentation
/site

# mypy
.mypy_cache/
.dmypy.json
dmypy.json

# Pyre type checker
.pyre/

# pytype static analyzer
.pytype/

# Cython debug symbols
cython_debug/

# Operating System Files
.DS_Store
Thumbs.db
desktop.ini

# IDEs
.idea/
.vscode/
*.swp
*.swo
.project
.pydevproject
.settings/

# Miscellaneous
*.bak
*.tmp
*.log

# User-requested
.venv
CLAUDE.md
<<<<<<< HEAD
docs/CLAUDE.md
=======
>>>>>>> 7ae3c8a3

# uv
uv.lock<|MERGE_RESOLUTION|>--- conflicted
+++ resolved
@@ -161,13 +161,7 @@
 *.tmp
 *.log
 
-# User-requested
-.venv
-CLAUDE.md
-<<<<<<< HEAD
-docs/CLAUDE.md
-=======
->>>>>>> 7ae3c8a3
-
-# uv
-uv.lock+# Project specific
+*.env
+.env.*
+!.env.example